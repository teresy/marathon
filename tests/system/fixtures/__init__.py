import aiohttp
import common
import json
import os.path
import pytest
import logging

from datetime import timedelta
<<<<<<< HEAD
=======
from pathlib import Path
from shakedown.dcos import cluster
>>>>>>> ad437ba7
from shakedown.clients import dcos_url_path
from shakedown.clients.authentication import dcos_acs_token
from shakedown.clients.rpcclient import get_ssl_context
from shakedown.dcos.agent import get_agents, get_private_agents
from shakedown.dcos.command import run_command_on_agent
from shakedown.dcos.file import copy_file_from_agent
from shakedown.dcos.marathon import marathon_on_marathon
from shakedown.dcos.security import add_user, set_user_permission, remove_user, remove_user_permission
from asyncsseclient import SSEClient

logger = logging.getLogger(__name__)


def fixtures_dir():
    return os.path.dirname(os.path.abspath(__file__))


@pytest.fixture(scope="function")
def wait_for_marathon_and_cleanup():
    common.wait_for_service_endpoint('marathon', timedelta(minutes=5).total_seconds(), path="ping")
    yield
    common.wait_for_service_endpoint('marathon', timedelta(minutes=5).total_seconds(), path="ping")
    common.clean_up_marathon()


@pytest.fixture(scope="function")
def wait_for_marathon_user_and_cleanup():
    common.wait_for_service_endpoint('marathon-user', timedelta(minutes=5).total_seconds(), path="ping")
    with marathon_on_marathon() as client:
        yield
        common.wait_for_service_endpoint('marathon-user', timedelta(minutes=5).total_seconds(), path="ping")
        common.clean_up_marathon(client)


@pytest.fixture(scope="function")
def parent_group(request):
    """ Fixture which yields a temporary marathon parent group can be used to place apps/pods within the test
    function. Parent group will be removed after the test. Group name is equal to the test function name with
    underscores replaced by dashes.
    """
    group = '/{}'.format(request.function.__name__).replace('_', '-')
    yield group
    common.clean_up_marathon(parent_group=group)


@pytest.fixture
async def sse_events():
    url = dcos_url_path('service/marathon/v2/events')
    headers = {'Authorization': 'token={}'.format(dcos_acs_token()),
               'Accept': 'text/event-stream'}

    ssl_context = get_ssl_context()
    verify_ssl = ssl_context is not None
    async with aiohttp.ClientSession(headers=headers) as session:
        async with session.get(url, verify_ssl=verify_ssl, ssl_context=ssl_context) as response:
            async def internal_generator():
                client = SSEClient(response.content)
                async for event in client.events():
                    yield json.loads(event.data)

            yield internal_generator()


@pytest.fixture(scope="function")
def user_billy():
    logger.info("entering user_billy fixture")
    add_user('billy', 'billy')
    set_user_permission(rid='dcos:adminrouter:service:marathon', uid='billy', action='full')
    set_user_permission(rid='dcos:service:marathon:marathon:services:/', uid='billy', action='full')
    yield
    remove_user_permission(rid='dcos:adminrouter:service:marathon', uid='billy', action='full')
    remove_user_permission(rid='dcos:service:marathon:marathon:services:/', uid='billy', action='full')
    remove_user('billy')
    logger.info("exiting user_billy fixture")


@pytest.fixture(scope="function")
def docker_ipv6_network_fixture():
    agents = get_agents()
    network_cmd = f"sudo docker network create --driver=bridge --ipv6 --subnet=fd01::/64 mesos-docker-ipv6-test"
    for agent in agents:
        run_command_on_agent(agent, network_cmd)
    yield
    for agent in agents:
        run_command_on_agent(agent, f"sudo docker network rm mesos-docker-ipv6-test")


@pytest.fixture(autouse=True, scope='session')
def install_enterprise_cli():
    """Install enterprise cli on an DC/OS EE cluster before all tests start.
    """
    if cluster.ee_version() is not None:
        common.install_enterprise_cli_package()


@pytest.fixture(autouse=True, scope='session')
def archive_sandboxes():
    # Nothing to setup
    yield
    logger.info('>>> Archiving Mesos sandboxes')
    # We tarball the sandboxes from all the agents first and download them afterwards
    for agent in get_private_agents():
        file_name = 'sandbox_{}.tar.gz'.format(agent.replace(".", "_"))
        cmd = 'sudo tar --exclude=provisioner -zcf {} /var/lib/mesos/slave'.format(file_name)
        status, output = run_command_on_agent(agent, cmd)  # NOQA

        if status:
            copy_file_from_agent(agent, file_name)
        else:
            logger.warning('Failed to tarball the sandbox from the agent={}, output={}'.format(agent, output))<|MERGE_RESOLUTION|>--- conflicted
+++ resolved
@@ -6,11 +6,7 @@
 import logging
 
 from datetime import timedelta
-<<<<<<< HEAD
-=======
-from pathlib import Path
 from shakedown.dcos import cluster
->>>>>>> ad437ba7
 from shakedown.clients import dcos_url_path
 from shakedown.clients.authentication import dcos_acs_token
 from shakedown.clients.rpcclient import get_ssl_context
