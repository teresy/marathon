package mesosphere.marathon.api.v2

import java.util.Collections

import mesosphere.marathon._
import mesosphere.marathon.api.{ TaskKiller, TestAuthFixture }
import mesosphere.marathon.core.group.GroupManager
import mesosphere.marathon.core.task.Task
import mesosphere.marathon.core.task.tracker.{ InstanceTracker, TaskStateOpProcessor }
import mesosphere.marathon.core.health.HealthCheckManager
import mesosphere.marathon.core.instance.Instance
import mesosphere.marathon.plugin.auth.Identity
import mesosphere.marathon.state.PathId.StringPathId
import mesosphere.marathon.state._
import mesosphere.marathon.test.Mockito
import mesosphere.marathon.upgrade.{ DeploymentPlan, DeploymentStep }
import org.mockito.Mockito._
import org.scalatest.{ GivenWhenThen, Matchers }

import scala.collection.immutable.Seq
import scala.concurrent.Future
import scala.concurrent.duration._

class TasksResourceTest extends MarathonSpec with GivenWhenThen with Matchers with Mockito {
  test("list (txt) tasks with less ports than the current app version") {
    // Regression test for #234
    Given("one app with one task with less ports than required")
    val app = AppDefinition("/foo".toRootPath, portDefinitions = Seq(PortDefinition(0), PortDefinition(0)))

    val taskId = Task.Id.forRunSpec(app.id)
    val task = MarathonTestHelper.runningTask(taskId)

    config.zkTimeoutDuration returns 5.seconds

    val tasksByApp = InstanceTracker.InstancesBySpec.forInstances(task)
    taskTracker.instancesBySpecSync returns tasksByApp

    val rootGroup = Group("/".toRootPath, apps = Map(app.id -> app))
    groupManager.rootGroup() returns Future.successful(rootGroup)

    assert(app.servicePorts.size > task.launched.get.hostPorts.size)

    When("Getting the txt tasks index")
    val response = taskResource.indexTxt(auth.request)

    Then("The status should be 200")
    response.getStatus shouldEqual 200
  }

  test("killTasks") {
    Given("two apps and 1 task each")
    val app1 = "/my/app-1".toRootPath
    val app2 = "/my/app-2".toRootPath
    val taskId1 = Task.Id.forRunSpec(app1)
    val taskId2 = Task.Id.forRunSpec(app2)
    val body = s"""{"ids": ["${taskId1.idString}", "${taskId2.idString}"]}"""
    val bodyBytes = body.toCharArray.map(_.toByte)

    val task1: Instance = MarathonTestHelper.stagedTask(taskId1)
    val task2: Instance = MarathonTestHelper.runningTask(taskId2)

    config.zkTimeoutDuration returns 5.seconds
    taskTracker.instancesBySpecSync returns InstanceTracker.InstancesBySpec.forInstances(task1, task2)
    taskKiller.kill(any, any, any)(any) returns Future.successful(Iterable.empty[Task])
    groupManager.app(app1) returns Future.successful(Some(AppDefinition(app1)))
    groupManager.app(app2) returns Future.successful(Some(AppDefinition(app2)))

    When("we ask to kill both tasks")
    val response = taskResource.killTasks(scale = false, force = false, wipe = false, body = bodyBytes, auth.request)

    Then("The response should be OK")
    response.getStatus shouldEqual 200

    And("The response is the list of killed tasks")
    response.getEntity shouldEqual """{"tasks":[]}"""

    And("Both tasks should be requested to be killed")
    verify(taskKiller).kill(eq(app1), any, any)(any)
    verify(taskKiller).kill(eq(app2), any, any)(any)

    And("nothing else should be called on the TaskKiller")
    noMoreInteractions(taskKiller)
  }

  test("killTasks with force") {
    Given("two apps and 1 task each")
    val app1 = "/my/app-1".toRootPath
    val app2 = "/my/app-2".toRootPath
    val taskId1 = Task.Id.forRunSpec(app1)
    val taskId2 = Task.Id.forRunSpec(app2)
    val body = s"""{"ids": ["${taskId1.idString}", "${taskId2.idString}"]}"""
    val bodyBytes = body.toCharArray.map(_.toByte)
    val deploymentPlan = new DeploymentPlan("plan", Group.empty, Group.empty, Seq.empty[DeploymentStep], Timestamp.zero)

    val task1: Instance = MarathonTestHelper.runningTask(taskId1)
    val task2: Instance = MarathonTestHelper.stagedTask(taskId2)

    config.zkTimeoutDuration returns 5.seconds
    taskTracker.instancesBySpecSync returns InstanceTracker.InstancesBySpec.forInstances(task1, task2)
    taskKiller.killAndScale(any, any)(any) returns Future.successful(deploymentPlan)
    groupManager.app(app1) returns Future.successful(Some(AppDefinition(app1)))
    groupManager.app(app2) returns Future.successful(Some(AppDefinition(app2)))

    When("we ask to kill both tasks")
    val response = taskResource.killTasks(scale = true, force = true, wipe = false, body = bodyBytes, auth.request)

    Then("The response should be OK")
    response.getStatus shouldEqual 200

    And("Should create a deployment")
    response.getEntity shouldEqual """{"version":"1970-01-01T00:00:00.000Z","deploymentId":"plan"}"""

    And("app1 and app2 is killed with force")
    verify(taskKiller).killAndScale(eq(Map(app1 -> Iterable(task1), app2 -> Iterable(task2))), eq(true))(any)

    And("nothing else should be called on the TaskKiller")
    noMoreInteractions(taskKiller)
  }

  test("killTasks with scale and wipe fails") {
    Given("a request")
    val app1 = "/my/app-1".toRootPath
    val taskId1 = Task.Id.forRunSpec(app1).idString
    val body = s"""{"ids": ["$taskId1"]}"""
    val bodyBytes = body.toCharArray.map(_.toByte)

    When("we ask to scale AND wipe")
    val exception = intercept[BadRequestException] {
      taskResource.killTasks(scale = true, force = false, wipe = true, body = bodyBytes, auth.request)
    }

    Then("an exception should occur")
    exception.getMessage shouldEqual "You cannot use scale and wipe at the same time."
  }

  // FIXME (3456): breaks – why?
  ignore("killTasks with wipe delegates to taskKiller with wipe value") {
    import scala.concurrent.ExecutionContext.Implicits.global

    Given("a task that shall be killed")
    val app1 = "/my/app-1".toRootPath
    val taskId1 = Task.Id.forRunSpec(app1)
    val body = s"""{"ids": ["$taskId1"]}"""
    val bodyBytes = body.toCharArray.map(_.toByte)
    val task1 = MarathonTestHelper.runningTask(taskId1)

    config.zkTimeoutDuration returns 5.seconds
    taskTracker.instancesBySpecSync returns InstanceTracker.InstancesBySpec.forInstances(task1)
    taskTracker.specInstances(app1) returns Future.successful(Seq(task1))
    groupManager.app(app1) returns Future.successful(Some(AppDefinition(app1)))

    When("we send the request")
    val response = taskResource.killTasks(scale = false, force = false, wipe = true, body = bodyBytes, auth.request)

    Then("The response should be OK")
    response.getStatus shouldEqual 200

    And("the taskKiller receives the wipe flag")
    verify(taskKiller).kill(eq(app1), any, eq(true))

    And("nothing else should be called on the TaskKiller")
    noMoreInteractions(taskKiller)
  }

  test("killTask without authentication is denied when the affected app exists") {
    Given("An unauthenticated request")
    auth.authenticated = false
    val req = auth.request
    val appId = "/my/app".toRootPath
    val taskId1 = Task.Id.forRunSpec(appId).idString
    val taskId2 = Task.Id.forRunSpec(appId).idString
    val taskId3 = Task.Id.forRunSpec(appId).idString
    val body = s"""{"ids": ["$taskId1", "$taskId2", "$taskId3"]}""".getBytes

    Given("the app exists")
    groupManager.app(appId) returns Future.successful(Some(AppDefinition(appId)))

    When("kill task is called")
    val killTasks = taskResource.killTasks(scale = true, force = false, wipe = false, body, req)
    Then("we receive a NotAuthenticated response")
    killTasks.getStatus should be(auth.NotAuthenticatedStatus)
  }

  test("killTask without authentication is not allowed when the affected app does not exist") {
    Given("An unauthenticated request")
    auth.authenticated = false
    val req = auth.request
    val appId = "/my/app".toRootPath
    val taskId1 = Task.Id.forRunSpec(appId).idString
    val taskId2 = Task.Id.forRunSpec(appId).idString
    val taskId3 = Task.Id.forRunSpec(appId).idString
    val body = s"""{"ids": ["$taskId1", "$taskId2", "$taskId3"]}""".getBytes

    Given("the app does not exist")
    groupManager.app(appId) returns Future.successful(None)

    When("kill task is called")
    val killTasks = taskResource.killTasks(scale = true, force = false, wipe = false, body, req)
    Then("we receive a NotAuthenticated response")
    killTasks.getStatus should be(auth.NotAuthenticatedStatus)
  }

  test("indexTxt and IndexJson without authentication aren't allowed") {
    Given("An unauthenticated request")
    auth.authenticated = false
    val req = auth.request

    When("the index as json is fetched")
    val running = taskResource.indexJson("status", Collections.emptyList(), req)
    Then("we receive a NotAuthenticated response")
    running.getStatus should be(auth.NotAuthenticatedStatus)

    When("one index as txt is fetched")
    val cancel = taskResource.indexTxt(req)
    Then("we receive a NotAuthenticated response")
    cancel.getStatus should be(auth.NotAuthenticatedStatus)
  }

  test("access without authorization is denied if the affected app exists") {
    Given("An unauthorized request")
    auth.authenticated = true
    auth.authorized = false
    val req = auth.request
    val appId = "/my/app".toRootPath
    val taskId1 = Task.Id.forRunSpec(appId).idString
    val taskId2 = Task.Id.forRunSpec(appId).idString
    val taskId3 = Task.Id.forRunSpec(appId).idString
    val body = s"""{"ids": ["$taskId1", "$taskId2", "$taskId3"]}""".getBytes

    taskKiller = new TaskKiller(taskTracker, stateOpProcessor, groupManager, service, config, auth.auth, auth.auth)
    taskResource = new TasksResource(
      taskTracker,
      taskKiller,
      config,
      groupManager,
      healthCheckManager,
      auth.auth,
      auth.auth
    )

    Given("the app exists")
    groupManager.app(appId) returns Future.successful(Some(AppDefinition(appId)))
    taskTracker.instancesBySpecSync returns InstanceTracker.InstancesBySpec.empty

    When("kill task is called")
    val killTasks = taskResource.killTasks(scale = false, force = false, wipe = false, body, req)
    Then("we receive a not authorized response")
    killTasks.getStatus should be(auth.UnauthorizedStatus)
  }

  test("killTasks fails for invalid taskId") {
    Given("a valid and an invalid taskId")
    val app1 = "/my/app-1".toRootPath
    val taskId1 = Task.Id.forRunSpec(app1).idString
    val body = s"""{"ids": ["$taskId1", "invalidTaskId"]}"""
    val bodyBytes = body.toCharArray.map(_.toByte)

    When("we ask to kill those two tasks")
    val ex = intercept[BadRequestException] {
      taskResource.killTasks(scale = false, force = false, wipe = false, body = bodyBytes, auth.request)
    }

    Then("An exception should be thrown that points to the invalid taskId")
    ex.getMessage should include ("invalidTaskId")

    And("the taskKiller should not be called at all")
    verifyNoMoreInteractions(taskKiller)
  }

  var service: MarathonSchedulerService = _
  var taskTracker: InstanceTracker = _
  var stateOpProcessor: TaskStateOpProcessor = _
  var taskKiller: TaskKiller = _
  var config: MarathonConf = _
  var groupManager: GroupManager = _
  var healthCheckManager: HealthCheckManager = _
  var taskResource: TasksResource = _
  var auth: TestAuthFixture = _
  implicit var identity: Identity = _

  before {
    auth = new TestAuthFixture
<<<<<<< HEAD
    service = mock[MarathonSchedulerService]
    taskTracker = mock[InstanceTracker]
=======
    taskTracker = mock[TaskTracker]
>>>>>>> 473b0d41
    stateOpProcessor = mock[TaskStateOpProcessor]
    taskKiller = mock[TaskKiller]
    config = mock[MarathonConf]
    groupManager = mock[GroupManager]
    healthCheckManager = mock[HealthCheckManager]
    identity = mock[Identity]
    taskResource = new TasksResource(
      taskTracker,
      taskKiller,
      config,
      groupManager,
      healthCheckManager,
      auth.auth,
      auth.auth
    )
  }

}<|MERGE_RESOLUTION|>--- conflicted
+++ resolved
@@ -280,12 +280,8 @@
 
   before {
     auth = new TestAuthFixture
-<<<<<<< HEAD
     service = mock[MarathonSchedulerService]
     taskTracker = mock[InstanceTracker]
-=======
-    taskTracker = mock[TaskTracker]
->>>>>>> 473b0d41
     stateOpProcessor = mock[TaskStateOpProcessor]
     taskKiller = mock[TaskKiller]
     config = mock[MarathonConf]
