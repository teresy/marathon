package mesosphere.marathon

import org.apache.mesos.Protos._
import org.apache.mesos.{ SchedulerDriver, Scheduler }
import scala.collection.JavaConverters._
import mesosphere.mesos.TaskBuilder
import mesosphere.marathon.api.v1.AppDefinition
import mesosphere.marathon.api.v2.AppUpdate
import mesosphere.marathon.state.AppRepository
import scala.concurrent.Future
import com.google.common.collect.Lists
import javax.inject.{ Named, Inject }
import com.google.common.eventbus.EventBus
import mesosphere.marathon.event._
import mesosphere.marathon.tasks.{ TaskTracker, TaskQueue, TaskIDUtil, MarathonTasks }
import com.fasterxml.jackson.databind.ObjectMapper
import mesosphere.marathon.Protos.MarathonTask
import mesosphere.mesos.util.FrameworkIdUtil
import mesosphere.mesos.protos
import mesosphere.util.ThreadPoolContext
import mesosphere.marathon.health.HealthCheckManager
import scala.util.{ Try, Success, Failure }
import org.apache.log4j.Logger

trait SchedulerCallbacks {
  def disconnected(): Unit
}

object MarathonScheduler {

  private class MarathonSchedulerCallbacksImpl(
      serviceOption: Option[MarathonSchedulerService]) extends SchedulerCallbacks {
    override def disconnected(): Unit = {
      // Abdicate leadership when we become disconnected from the Mesos master.
      serviceOption.foreach(_.abdicateLeadership())
    }
  }

  val callbacks: SchedulerCallbacks = new MarathonSchedulerCallbacksImpl(
    Some(Main.injector.getInstance(classOf[MarathonSchedulerService]))
  )
}

class MarathonScheduler @Inject() (
    @Named(EventModule.busName) eventBus: Option[EventBus],
    @Named("restMapper") mapper: ObjectMapper,
    appRepository: AppRepository,
    healthCheckManager: HealthCheckManager,
    taskTracker: TaskTracker,
    taskQueue: TaskQueue,
    frameworkIdUtil: FrameworkIdUtil,
    config: MarathonConf) extends Scheduler {

  private val log = Logger.getLogger(getClass.getName)

  import ThreadPoolContext.context
  import mesosphere.mesos.protos.Implicits._

  implicit val zkTimeout = config.zkFutureTimeout

  /**
    * Returns a future containing the optional most recent version
    * of the specified app from persistent storage.
    */
  protected[marathon] def currentAppVersion(
    appId: String): Future[Option[AppDefinition]] = appRepository.currentVersion(appId)

  override def registered(
    driver: SchedulerDriver,
    frameworkId: FrameworkID,
    master: MasterInfo) {
    log.info(s"Registered as ${frameworkId.getValue} to master '${master.getId}'")
    frameworkIdUtil.store(frameworkId)
  }

  override def reregistered(driver: SchedulerDriver, master: MasterInfo) {
    log.info("Re-registered to %s".format(master))
  }

  override def resourceOffers(driver: SchedulerDriver, offers: java.util.List[Offer]) {
    // Check for any tasks which were started but never entered TASK_RUNNING
    // TODO resourceOffers() doesn't feel like the right place to run this
    val toKill = taskTracker.checkStagedTasks

    if (toKill.nonEmpty) {
      log.warn(s"There are ${toKill.size} tasks stuck in staging which will be killed")
      log.info(s"About to kill these tasks: $toKill")
      for (task <- toKill)
        driver.killTask(protos.TaskID(task.getId))
    }

    import TaskQueue.QueuedTask

    for (offer <- offers.asScala) {
      try {
<<<<<<< HEAD
        log.debug(s"Received offer $offer")

        val queuedTasks: Seq[QueuedTask] = taskQueue.removeAll()

        val launchedTasks: Seq[QueuedTask] = queuedTasks.collect {
          case qt @ QueuedTask(app, delay) if delay.isOverdue =>
            newTask(app, offer) match {
              case Some((task, ports)) =>
                val taskInfos = Lists.newArrayList(task)
                log.debug("Launching tasks: " + taskInfos)

                val marathonTask = MarathonTasks.makeTask(
                  task.getTaskId.getValue,
                  offer.getHostname,
                  ports,
                  offer.getAttributesList.asScala.toList,
                  app.version
                )

                taskTracker.starting(app.id, marathonTask)
                driver.launchTasks(Lists.newArrayList(offer.getId), taskInfos)
                Some(qt)

              case _ => None
            }
        }.flatten

        // put unscheduled tasks back in the queue
        taskQueue.addAll(queuedTasks diff launchedTasks)

=======
        log.debug("Received offer %s".format(offer))

        val queuedTasks: Seq[QueuedTask] = taskQueue.removeAll()

        val launchedTasks: Seq[QueuedTask] = queuedTasks.collect {
          case qt @ QueuedTask(app, delay) if delay.isOverdue =>
            newTask(app, offer) match {
              case Some((task, ports)) =>
                val taskInfos = Lists.newArrayList(task)
                log.debug("Launching tasks: " + taskInfos)

                val marathonTask = MarathonTasks.makeTask(
                  task.getTaskId.getValue, offer.getHostname, ports,
                  offer.getAttributesList.asScala.toList, app.version)

                taskTracker.starting(app.id, marathonTask)
                driver.launchTasks(Lists.newArrayList(offer.getId), taskInfos)
                Some(qt)

              case _ => None
            }
        }.flatten

        // put unscheduled tasks back in the queue
        taskQueue.addAll(queuedTasks diff launchedTasks)

>>>>>>> 2a438b53
        if (launchedTasks.isEmpty) {
          log.debug("Offer doesn't match request. Declining.")
          driver.declineOffer(offer.getId)
        }
      }
      catch {
        case t: Throwable =>
          log.error("Caught an exception. Declining offer.", t)
          // Ensure that we always respond
          driver.declineOffer(offer.getId)
      }
    }
  }

  override def offerRescinded(driver: SchedulerDriver, offer: OfferID) {
    log.info("Offer %s rescinded".format(offer))
  }

  override def statusUpdate(driver: SchedulerDriver, status: TaskStatus) {
    log.info("Received status update for task %s: %s (%s)"
      .format(status.getTaskId.getValue, status.getState, status.getMessage))

<<<<<<< HEAD
    // conditionally forward health changes to the health check manager
    if (config.executorHealthChecks()) healthCheckManager.update(status)

    val appId = TaskIDUtil.appID(status.getTaskId)

    // conditionally forward health changes to the health check manager
    if (config.executorHealthChecks()) healthCheckManager.update(status)

    import TaskState._

=======
    val appId = TaskIDUtil.appID(status.getTaskId)

    import TaskState._

>>>>>>> 2a438b53
    if (status.getState == TASK_FAILED)
      currentAppVersion(appId).foreach {
        _.foreach(taskQueue.rateLimiter.addDelay(_))
      }

    status.getState match {
      case TASK_FAILED | TASK_FINISHED | TASK_KILLED | TASK_LOST =>
        // Remove from our internal list
        taskTracker.terminated(appId, status).foreach(taskOption => {
          taskOption match {
            case Some(task) => postEvent(status, task)
            case None       => log.warn(s"Couldn't post event for ${status.getTaskId}")
          }

          scale(driver, appId)
        })

      case TASK_RUNNING =>
        taskQueue.rateLimiter.resetDelay(appId)
        taskTracker.running(appId, status).onComplete {
          case Success(task) => postEvent(status, task)
          case Failure(t) =>
            log.warn(s"Couldn't post event for ${status.getTaskId}", t)
            log.warn(s"Killing task ${status.getTaskId}")
            driver.killTask(status.getTaskId)
        }

      case TASK_STAGING if !taskTracker.contains(appId) =>
        log.warn(s"Received status update for unknown app $appId")
        log.warn(s"Killing task ${status.getTaskId}")
        driver.killTask(status.getTaskId)

      case _ =>
        taskTracker.statusUpdate(appId, status).onComplete {
          case Success(t) =>
            t match {
              case None =>
                log.warn(s"Killing task ${status.getTaskId}")
                driver.killTask(status.getTaskId)
              case _ =>
            }
          case _ =>
        }
    }
  }

<<<<<<< HEAD
  override def frameworkMessage(
    driver: SchedulerDriver,
    executor: ExecutorID,
    slave: SlaveID,
    message: Array[Byte]) {
    log.info(s"Received framework message $executor $slave $message")
    eventBus foreach {
      _.post(
        MesosFrameworkMessageEvent(executor.getValue, slave.getValue, message)
      )
=======
  def unhealthyTaskKilled(appId: String, taskId: String): Unit = {
    log.warn(s"Task [$taskId] for app [$appId] was killed for failing too many health checks")
    currentAppVersion(appId).foreach {
      _.foreach { app => taskQueue.rateLimiter.addDelay(app) }
>>>>>>> 2a438b53
    }
  }

  def unhealthyTaskKilled(appId: String, taskId: String): Unit = {
    log.warn(s"Task [$taskId] for app [$appId] was killed for failing too many health checks")
    currentAppVersion(appId).foreach {
      _.foreach { app => taskQueue.rateLimiter.addDelay(app) }
    }
  }

  override def disconnected(driver: SchedulerDriver) {
    log.warn("Disconnected")

    // Disconnection from the Mesos master has occurred.
    // Thus, call the scheduler callbacks.
    MarathonScheduler.callbacks.disconnected()
  }

  override def slaveLost(driver: SchedulerDriver, slave: SlaveID) {
    log.info(s"Lost slave $slave")
  }

  override def executorLost(
    driver: SchedulerDriver,
    executor: ExecutorID,
    slave: SlaveID,
    p4: Int) {
    log.info(s"Lost executor $executor slave $p4")
  }

  override def error(driver: SchedulerDriver, message: String) {
    log.warn("Error: %s".format(message))
    suicide()
  }

  // TODO move stuff below out of the scheduler

  def startApp(driver: SchedulerDriver, app: AppDefinition): Future[_] = {
    currentAppVersion(app.id).flatMap { appOption =>
      require(appOption.isEmpty, s"Already started app '${app.id}'")

      val persistenceResult = appRepository.store(app).map { _ =>
        log.info(s"Starting app ${app.id}")
        scale(driver, app)
      }

      persistenceResult.map { _ => healthCheckManager.reconcileWith(app) }
    }
  }

  def stopApp(driver: SchedulerDriver, app: AppDefinition): Future[_] = {
    appRepository.expunge(app.id).map { successes =>
      if (!successes.forall(_ == true)) {
        throw new StorageException(s"Error expunging ${app.id}")
      }

      healthCheckManager.removeAllFor(app.id)

      log.info(s"Stopping app ${app.id}")
      val tasks = taskTracker.get(app.id)

      for (task <- tasks) {
        log.info(s"Killing task ${task.getId}")
        driver.killTask(protos.TaskID(task.getId))
      }
      taskQueue.purge(app.id)
      taskTracker.shutDown(app.id)
      // TODO after all tasks have been killed we should remove the app from taskTracker
    }
  }

  def updateApp(
    driver: SchedulerDriver,
    id: String,
    appUpdate: AppUpdate): Future[AppDefinition] = {
    currentAppVersion(id).flatMap {
      case Some(currentVersion) =>
        val updatedApp = appUpdate(currentVersion)

        healthCheckManager.reconcileWith(updatedApp)
        taskQueue.purge(id)
        taskQueue.rateLimiter.resetDelay(id)

        appRepository.store(updatedApp).map { _ =>
          update(driver, updatedApp, appUpdate)
          updatedApp
        }

      case _ => throw new UnknownAppException(id)
    }
  }

  /**
    * Make sure all apps are running the configured amount of tasks.
    *
    * Should be called some time after the framework re-registers,
    * to give Mesos enough time to deliver task updates.
    * @param driver scheduler driver
    */
  def reconcileTasks(driver: SchedulerDriver): Unit = {
    appRepository.appIds().map(_.toSet).onComplete {
      case Success(appIds) =>
        log.info("Syncing tasks for all apps")

        for (appId <- appIds) scale(driver, appId)

        val knownTaskStatuses = appIds.flatMap { appId =>
          taskTracker.get(appId).flatMap(_.getStatusesList.asScala.lastOption)
        }

        for (unknownAppId <- taskTracker.list.keySet -- appIds) {
          log.warn(
            s"App $unknownAppId exists in TaskTracker, but not App store. " +
              "The app was likely terminated. Will now expunge."
          )
          for (orphanTask <- taskTracker.get(unknownAppId)) {
            log.info(s"Killing task ${orphanTask.getId}")
            driver.killTask(protos.TaskID(orphanTask.getId))
          }
          taskTracker.expunge(unknownAppId)
        }

        log.info("Requesting task reconciliation with the Mesos master")
        log.debug(s"Tasks to reconcile: $knownTaskStatuses")
        driver.reconcileTasks(knownTaskStatuses.asJava)

      case Failure(t) =>
        log.warn("Failed to get task names", t)
    }
  }

  private def newTask(app: AppDefinition,
                      offer: Offer): Option[(TaskInfo, Seq[Long])] = {
    // TODO this should return a MarathonTask
    val builder = new TaskBuilder(app, taskTracker.newTaskId, taskTracker, mapper)

    builder.buildIfMatches(offer) map {
      case (task, ports) =>
        val taskBuilder = task.toBuilder

        if (config.executorHealthChecks()) {
          import mesosphere.marathon.Protos.HealthCheckDefinition.Protocol

          // Mesos supports at most one health check, and only COMMAND checks
          // are currently implemented.
          val mesosHealthCheck: Option[org.apache.mesos.Protos.HealthCheck] =
            app.healthChecks.collectFirst {
              case healthCheck if healthCheck.protocol == Protocol.COMMAND =>
                Try(healthCheck.toMesos(ports.map(_.toInt))) match {
                  case Success(mesosHealthCheck) => Some(mesosHealthCheck)
                  case Failure(cause) =>
                    log.warn(
                      s"An error occurred with health check [$healthCheck]\n" +
                        s"Error: [${cause.getMessage}]")
                    None
                }
            }.flatten

          mesosHealthCheck foreach taskBuilder.setHealthCheck

          if (mesosHealthCheck.size < app.healthChecks.size) {
            val numUnusedChecks = app.healthChecks.size - mesosHealthCheck.size
            log.warn(
              "Mesos supports one command health check per task.\n" +
                s"Task [${task.getTaskId.getValue}] will run without " +
                s"$numUnusedChecks of its defined health checks."
            )
          }
        }

        taskBuilder.build -> ports
    }
  }

  /**
    * Ensures current application parameters (resource requirements, URLs,
    * command, and constraints) are applied consistently across running
    * application instances.
    *
    * @param driver
    * @param updatedApp
    * @param appUpdate
    */
  private def update(
    driver: SchedulerDriver,
    updatedApp: AppDefinition,
    appUpdate: AppUpdate): Unit = {
    // TODO: implement app instance restart logic
  }

  /**
    * Make sure the app is running the correct number of instances
    * @param driver
    * @param app
    */
  def scale(driver: SchedulerDriver, app: AppDefinition): Unit = {
    taskTracker.get(app.id).synchronized {
      val currentCount = taskTracker.count(app.id)
      val targetCount = app.instances

      if (targetCount > currentCount) {
        log.info(s"Need to scale ${app.id} from $currentCount up to $targetCount instances")

        val queuedCount = taskQueue.count(app)
        val toQueue = targetCount - (currentCount + queuedCount)

        if (toQueue > 0) {
          log.info(s"Queueing $toQueue new tasks for ${app.id} ($queuedCount queued)")
          for (i <- 0 until toQueue)
            taskQueue.add(app)
        }
        else {
          log.info(s"Already queued $queuedCount tasks for ${app.id}. Not scaling.")
        }
      }
      else if (targetCount < currentCount) {
        log.info(s"Scaling ${app.id} from $currentCount down to $targetCount instances")
        taskQueue.purge(app.id)

        val toKill = taskTracker.take(app.id, currentCount - targetCount)
        log.info(s"Killing tasks: ${toKill.map(_.getId)}")
        for (task <- toKill) {
          driver.killTask(protos.TaskID(task.getId))
        }
      }
      else {
        log.info(s"Already running ${app.instances} instances of ${app.id}. Not scaling.")
      }
    }
  }

  private def scale(driver: SchedulerDriver, appName: String): Unit = {
    currentAppVersion(appName).onSuccess {
      case Some(app) => scale(driver, app)
      case _         => log.warn(s"App $appName does not exist. Not scaling.")
    }
  }

  private def suicide(): Unit = {
    log.fatal("Committing suicide")

    // Asynchronously call sys.exit() to avoid deadlock due to the JVM shutdown hooks
    Future {
      sys.exit(9)
    } onFailure {
      case t: Throwable => log.fatal("Exception while committing suicide", t)
    }
  }

  private def postEvent(status: TaskStatus, task: MarathonTask): Unit = {
    eventBus.foreach { bus =>
      log.info("Sending event notification.")
      bus.post(
        MesosStatusUpdateEvent(
          status.getSlaveId.getValue,
          status.getTaskId.getValue,
          status.getState.name,
          TaskIDUtil.appID(status.getTaskId),
          task.getHost,
          task.getPortsList.asScala
        )
      )
    }
  }
}<|MERGE_RESOLUTION|>--- conflicted
+++ resolved
@@ -93,7 +93,6 @@
 
     for (offer <- offers.asScala) {
       try {
-<<<<<<< HEAD
         log.debug(s"Received offer $offer")
 
         val queuedTasks: Seq[QueuedTask] = taskQueue.removeAll()
@@ -124,34 +123,6 @@
         // put unscheduled tasks back in the queue
         taskQueue.addAll(queuedTasks diff launchedTasks)
 
-=======
-        log.debug("Received offer %s".format(offer))
-
-        val queuedTasks: Seq[QueuedTask] = taskQueue.removeAll()
-
-        val launchedTasks: Seq[QueuedTask] = queuedTasks.collect {
-          case qt @ QueuedTask(app, delay) if delay.isOverdue =>
-            newTask(app, offer) match {
-              case Some((task, ports)) =>
-                val taskInfos = Lists.newArrayList(task)
-                log.debug("Launching tasks: " + taskInfos)
-
-                val marathonTask = MarathonTasks.makeTask(
-                  task.getTaskId.getValue, offer.getHostname, ports,
-                  offer.getAttributesList.asScala.toList, app.version)
-
-                taskTracker.starting(app.id, marathonTask)
-                driver.launchTasks(Lists.newArrayList(offer.getId), taskInfos)
-                Some(qt)
-
-              case _ => None
-            }
-        }.flatten
-
-        // put unscheduled tasks back in the queue
-        taskQueue.addAll(queuedTasks diff launchedTasks)
-
->>>>>>> 2a438b53
         if (launchedTasks.isEmpty) {
           log.debug("Offer doesn't match request. Declining.")
           driver.declineOffer(offer.getId)
@@ -174,23 +145,13 @@
     log.info("Received status update for task %s: %s (%s)"
       .format(status.getTaskId.getValue, status.getState, status.getMessage))
 
-<<<<<<< HEAD
+    val appId = TaskIDUtil.appID(status.getTaskId)
+
     // conditionally forward health changes to the health check manager
     if (config.executorHealthChecks()) healthCheckManager.update(status)
 
-    val appId = TaskIDUtil.appID(status.getTaskId)
-
-    // conditionally forward health changes to the health check manager
-    if (config.executorHealthChecks()) healthCheckManager.update(status)
-
     import TaskState._
 
-=======
-    val appId = TaskIDUtil.appID(status.getTaskId)
-
-    import TaskState._
-
->>>>>>> 2a438b53
     if (status.getState == TASK_FAILED)
       currentAppVersion(appId).foreach {
         _.foreach(taskQueue.rateLimiter.addDelay(_))
@@ -237,7 +198,6 @@
     }
   }
 
-<<<<<<< HEAD
   override def frameworkMessage(
     driver: SchedulerDriver,
     executor: ExecutorID,
@@ -248,12 +208,6 @@
       _.post(
         MesosFrameworkMessageEvent(executor.getValue, slave.getValue, message)
       )
-=======
-  def unhealthyTaskKilled(appId: String, taskId: String): Unit = {
-    log.warn(s"Task [$taskId] for app [$appId] was killed for failing too many health checks")
-    currentAppVersion(appId).foreach {
-      _.foreach { app => taskQueue.rateLimiter.addDelay(app) }
->>>>>>> 2a438b53
     }
   }
 
